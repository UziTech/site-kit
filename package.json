--- conflicted
+++ resolved
@@ -1,10 +1,6 @@
 {
   "name": "@sveltejs/site-kit",
-<<<<<<< HEAD
-  "version": "1.0.2",
-=======
-  "version": "1.0.3",
->>>>>>> b0a803e2
+  "version": "1.0.4",
   "description": "Styles and components for use in *.svelte.dev websites",
   "module": "index.mjs",
   "scripts": {
